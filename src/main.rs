pub mod card_game;

use card_game::klondike::ui::console;

fn main() {
<<<<<<< HEAD
    let mut klondike = Klondike::new();

    let stdin = io::stdin();
    let mut iterator = stdin.lock().lines();
    
    loop {
        print_status(&klondike);

        let line = iterator.next().unwrap().unwrap();
        let mut part = line.split_whitespace();

        if let Some(cmd) = part.next() {
            match cmd {
                "x" | "X" => { 
                    break; 
                }
                "t" | "T" => { 
                    klondike.take(); 
                }
                "m" | "M" | /* these for the un*x gurus ;) */ "mv" | "MV" => {
                    if let Some(origin) = get_card_holder(part.next()) {
                        if let Some(destination) = get_card_holder(part.next()) {
                            if let Ok(number) = part.next().unwrap_or("1").parse::<u32>() {
                                
                                klondike.move_cards(origin, destination, number);
                            }
                        }
                    }
                }
                "p" | "P" => {
                    if let Some(origin) = get_card_holder(part.next()) {
                        klondike.to_pile(origin);
                    }
                }
                "u" | "U" => klondike.undo(),
                _ =>{}
            } 
        }
    }
}

fn get_card_holder (str: Option<&str>) -> Option<CardHolder> {
    match str {
        Some("d") | Some("D") => Some(CardHolder::DECK),

        Some("p1") | Some("P1") => Some(CardHolder::PILE(0)),
        Some("p2") | Some("P2") => Some(CardHolder::PILE(1)),
        Some("p3") | Some("P3") => Some(CardHolder::PILE(2)),
        Some("p4") | Some("P4") => Some(CardHolder::PILE(3)),

        Some("f1") | Some("F1")  => Some(CardHolder::FOUNDATION(0)),
        Some("f2") | Some("F2")  => Some(CardHolder::FOUNDATION(1)),
        Some("f3") | Some("F3")  => Some(CardHolder::FOUNDATION(2)),
        Some("f4") | Some("F4")  => Some(CardHolder::FOUNDATION(3)),
        Some("f5") | Some("F5")  => Some(CardHolder::FOUNDATION(4)),
        Some("f6") | Some("F6")  => Some(CardHolder::FOUNDATION(5)),
        Some("f7") | Some("F7")  => Some(CardHolder::FOUNDATION(6)),

        _ => None
    }
}

fn print_status (klondike: &Klondike) {
    let status = klondike.get_status();

    println!("  P1    P2    P3    P4          D"); 
    println!("[{}] [{}] [{}] [{}]       [{}] [{:^3}]", 
        fmt_pile_card(status.piles[0].top_card),
        fmt_pile_card(status.piles[1].top_card),
        fmt_pile_card(status.piles[2].top_card),
        fmt_pile_card(status.piles[3].top_card),
        fmt_pile_card(status.deck.top_card_on_waste),
        status.deck.cards_on_stock
        );
    
    println!("");
    println!("  F1    F2    F3    F4    F5    F6    F7"); 
 
    let max_num_cards = status.foundations.iter()
        .map(|x| -> u32 {x.num_hidden + x.visible.len() as u32})
        .max().unwrap();

    for i in 0..max_num_cards {
        for j in 0..7 {
            print!("{} ", fmt_found_card(&status.foundations[j], i));
        }
        println!("");
    }

    println!("");

    let style = Style::new().bold();
    println!(
        "Commands: {}: Exit {}: Take from stock {}: move cards {}: move cards to pile {}: Undo",
        style.paint("X"),
        style.paint("T"),
        style.paint("M <origin> <destination> [number of cards]"),
        style.paint("P <origin>"),
        style.paint("U"),
        ); 
    println!("");

}

fn fmt_pile_card (card: Option<Card>) -> String {
    format!("{}", match card {
        None => "   ".to_string(),
        Some(card) => format!("{}", card) 
    })
}

fn fmt_found_card (foundation: &card_game::klondike::foundation::FoundationStatus, index: u32) -> String {

    if index < foundation.num_hidden {
        "[ X ]".to_string()
    } else {
        format!("{}", match foundation.visible.get((index - foundation.num_hidden) as usize) {
            None => "     ".to_string(),
            Some(card) => format!("[{}]", card) 
        })
    }
=======
    console::game();
>>>>>>> 171b5446
}
<|MERGE_RESOLUTION|>--- conflicted
+++ resolved
@@ -3,129 +3,5 @@
 use card_game::klondike::ui::console;
 
 fn main() {
-<<<<<<< HEAD
-    let mut klondike = Klondike::new();
-
-    let stdin = io::stdin();
-    let mut iterator = stdin.lock().lines();
-    
-    loop {
-        print_status(&klondike);
-
-        let line = iterator.next().unwrap().unwrap();
-        let mut part = line.split_whitespace();
-
-        if let Some(cmd) = part.next() {
-            match cmd {
-                "x" | "X" => { 
-                    break; 
-                }
-                "t" | "T" => { 
-                    klondike.take(); 
-                }
-                "m" | "M" | /* these for the un*x gurus ;) */ "mv" | "MV" => {
-                    if let Some(origin) = get_card_holder(part.next()) {
-                        if let Some(destination) = get_card_holder(part.next()) {
-                            if let Ok(number) = part.next().unwrap_or("1").parse::<u32>() {
-                                
-                                klondike.move_cards(origin, destination, number);
-                            }
-                        }
-                    }
-                }
-                "p" | "P" => {
-                    if let Some(origin) = get_card_holder(part.next()) {
-                        klondike.to_pile(origin);
-                    }
-                }
-                "u" | "U" => klondike.undo(),
-                _ =>{}
-            } 
-        }
-    }
+    console::game();
 }
-
-fn get_card_holder (str: Option<&str>) -> Option<CardHolder> {
-    match str {
-        Some("d") | Some("D") => Some(CardHolder::DECK),
-
-        Some("p1") | Some("P1") => Some(CardHolder::PILE(0)),
-        Some("p2") | Some("P2") => Some(CardHolder::PILE(1)),
-        Some("p3") | Some("P3") => Some(CardHolder::PILE(2)),
-        Some("p4") | Some("P4") => Some(CardHolder::PILE(3)),
-
-        Some("f1") | Some("F1")  => Some(CardHolder::FOUNDATION(0)),
-        Some("f2") | Some("F2")  => Some(CardHolder::FOUNDATION(1)),
-        Some("f3") | Some("F3")  => Some(CardHolder::FOUNDATION(2)),
-        Some("f4") | Some("F4")  => Some(CardHolder::FOUNDATION(3)),
-        Some("f5") | Some("F5")  => Some(CardHolder::FOUNDATION(4)),
-        Some("f6") | Some("F6")  => Some(CardHolder::FOUNDATION(5)),
-        Some("f7") | Some("F7")  => Some(CardHolder::FOUNDATION(6)),
-
-        _ => None
-    }
-}
-
-fn print_status (klondike: &Klondike) {
-    let status = klondike.get_status();
-
-    println!("  P1    P2    P3    P4          D"); 
-    println!("[{}] [{}] [{}] [{}]       [{}] [{:^3}]", 
-        fmt_pile_card(status.piles[0].top_card),
-        fmt_pile_card(status.piles[1].top_card),
-        fmt_pile_card(status.piles[2].top_card),
-        fmt_pile_card(status.piles[3].top_card),
-        fmt_pile_card(status.deck.top_card_on_waste),
-        status.deck.cards_on_stock
-        );
-    
-    println!("");
-    println!("  F1    F2    F3    F4    F5    F6    F7"); 
- 
-    let max_num_cards = status.foundations.iter()
-        .map(|x| -> u32 {x.num_hidden + x.visible.len() as u32})
-        .max().unwrap();
-
-    for i in 0..max_num_cards {
-        for j in 0..7 {
-            print!("{} ", fmt_found_card(&status.foundations[j], i));
-        }
-        println!("");
-    }
-
-    println!("");
-
-    let style = Style::new().bold();
-    println!(
-        "Commands: {}: Exit {}: Take from stock {}: move cards {}: move cards to pile {}: Undo",
-        style.paint("X"),
-        style.paint("T"),
-        style.paint("M <origin> <destination> [number of cards]"),
-        style.paint("P <origin>"),
-        style.paint("U"),
-        ); 
-    println!("");
-
-}
-
-fn fmt_pile_card (card: Option<Card>) -> String {
-    format!("{}", match card {
-        None => "   ".to_string(),
-        Some(card) => format!("{}", card) 
-    })
-}
-
-fn fmt_found_card (foundation: &card_game::klondike::foundation::FoundationStatus, index: u32) -> String {
-
-    if index < foundation.num_hidden {
-        "[ X ]".to_string()
-    } else {
-        format!("{}", match foundation.visible.get((index - foundation.num_hidden) as usize) {
-            None => "     ".to_string(),
-            Some(card) => format!("[{}]", card) 
-        })
-    }
-=======
-    console::game();
->>>>>>> 171b5446
-}
